--- conflicted
+++ resolved
@@ -125,10 +125,10 @@
 		set(SHAREDLIBCOMPONENT ${target})
 	endif()
 
-<<<<<<< HEAD
 	# For MacOS we need to know if the installed target will be a .app bundle...
 	if(APPLE)
 		get_target_property(target_is_bundle ${target} MACOSX_BUNDLE)
+		set(APPLE_APP_PATH "\${CMAKE_INSTALL_PREFIX}/${CMAKE_INSTALL_BINDIR}/${target}.app")
 	endif(APPLE)
 	
 	# Copy lsl library. Logic is a bit complicated.
@@ -151,38 +151,16 @@
 	# Mac bundles need further fixup (mostly for 3rd party libs)
 	# fixup_bundle appears to be broken for Qt apps. Use only for non-Qt.
 	if(APPLE AND target_is_bundle AND NOT qtapp)
-		install(CODE "
-			include(BundleUtilities)
-			set(BU_CHMOD_BUNDLE_ITEMS ON)
-			fixup_bundle(\${CMAKE_INSTALL_PREFIX}/${CMAKE_INSTALL_BINDIR}/${target}.app \"\" \"${lsldir}\")
+		install(CODE
 			"
-			COMPONENT ${PROJECT_NAME}
-		)
-=======
-	# Copy lsl library for WIN32 or MacOS.
-	# On Mac, dylib is only needed for macdeployqt and for non bundles when not using system liblsl.
-	# Copy anyway, and fixup_bundle can deal with the dylib already being present.
-	if(NOT TARGET liblsl AND NOT LSL_UNIXFOLDERS)
-		install(FILES $<TARGET_FILE:LSL::lsl>
-			DESTINATION ${CMAKE_INSTALL_BINDIR}
-			COMPONENT ${SHAREDLIBCOMPONENT})
-	endif()
-	set(APPLE_APP_PATH "\${CMAKE_INSTALL_PREFIX}/${CMAKE_INSTALL_BINDIR}/${target}.app")
-	if(APPLE AND NOT qtapp)
-		# fixup_bundle appears to be broken for Qt apps. Use only for non-Qt.
-		get_target_property(target_is_bundle ${target} MACOSX_BUNDLE)
-		if(target_is_bundle)
-			install(CODE "
 				get_filename_component(LIBDIR $<TARGET_FILE:LSL::lsl> DIRECTORY)
 				message(STATUS \${LIBDIR})
 				include(BundleUtilities)
 				set(BU_CHMOD_BUNDLE_ITEMS ON)
 				fixup_bundle(${APPLE_APP_PATH} \"\" \"\${LIBDIR}\")
-				"
-				COMPONENT ${PROJECT_NAME}
-			)
-		endif()
->>>>>>> 1c6510e5
+			"
+			COMPONENT ${PROJECT_NAME}
+		)
 	endif()
 
 	# skip the rest if qt doesn't need to be deployed
@@ -213,12 +191,11 @@
 			endwhile()"
 			COMPONENT ${SHAREDLIBCOMPONENT})
 	elseif(APPLE)
-		# It should be enough to call fixup_bundle (see below),
+		# It should be enough to call fixup_bundle (see above),
 		# but this fails to install qt plugins (cocoa).
-		# Use macdeployqt instead (but this is bad at grabbing lsl dylib, so we do it manually
+		# Use macdeployqt instead. This is bad at grabbing lsl dylib, so we already did it above.
 		findQtInstallationTool("macdeployqt")
 		install(CODE "
-			file(INSTALL $<TARGET_FILE:LSL::lsl> DESTINATION ${APPLE_APP_PATH}/Contents/MacOS)
 			message(STATUS \"Running Qt Deploy Tool for $<TARGET_FILE:${target}>...\")
 			execute_process(COMMAND
 				\"${QT_DEPLOYQT_EXECUTABLE}\"
