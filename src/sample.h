#ifndef SAMPLE_H
#define SAMPLE_H
#include "cast.h"
#include "common.h"
#include "forward.h"
#include <atomic>
#include <boost/endian/conversion.hpp>
#include <boost/serialization/split_member.hpp>
#include <boost/smart_ptr/intrusive_ptr.hpp>
#include <boost/static_assert.hpp>
#include <iosfwd>

#ifndef BOOST_BYTE_ORDER
#if BOOST_ENDIAN_BIG_BYTE
const int BOOST_BYTE_ORDER = 4321;
#elif BOOST_ENDIAN_LITTLE_BYTE
const int BOOST_BYTE_ORDER = 1234;
#elif BOOST_ENDIAN_LITTLE_WORD
const int BOOST_BYTE_ORDER = 2134;
#endif
#endif

// Boost.Endian has no functions to reverse floats, so we pretend they're ints of the same size.
template <typename T> inline void endian_reverse_inplace(T &t) {
	lslboost::endian::endian_reverse_inplace(t);
}
template <> inline void endian_reverse_inplace(double &t) {
	endian_reverse_inplace(*((uint64_t *)&t));
}
template <> inline void endian_reverse_inplace(float &t) {
	endian_reverse_inplace(*((uint32_t *)&t));
}

namespace lsl {
// assert that the target CPU can represent the double-precision timestamp format required by LSL
BOOST_STATIC_ASSERT(sizeof(double) == 8);

// constants used in the network protocol
const uint8_t TAG_DEDUCED_TIMESTAMP = 1;
const uint8_t TAG_TRANSMITTED_TIMESTAMP = 2;

/// channel format properties
const uint8_t format_sizes[] = {0, sizeof(float), sizeof(double), sizeof(std::string), sizeof(int32_t),
	sizeof(int16_t), sizeof(int8_t), 8};
const bool format_ieee754[] = {false, std::numeric_limits<float>::is_iec559,
	std::numeric_limits<double>::is_iec559, false, false, false, false, false};
const bool format_subnormal[] = {false,
	std::numeric_limits<float>::has_denorm != std::denorm_absent,
	std::numeric_limits<double>::has_denorm != std::denorm_absent, false, false, false, false,
	false};
const bool format_integral[] = {false, false, false, false, true, true, true, true};
const bool format_float[] = {false, true, true, false, false, false, false, false};

/// A factory to create samples of a given format/size. Must outlive all of its created samples.
class factory {
public:
	/**
	 * Create a new factory and optionally pre-allocate samples.
	 * @param fmt Sample format
	 * @param num_chans nr of channels
	 * @param num_reserve nr of samples to pre-allocate in the storage pool
	 */
	factory(lsl_channel_format_t fmt, uint32_t num_chans, uint32_t num_reserve);

	/// Destroy the factory and delete all of its samples.
	~factory();

	/// Create a new sample with a given timestamp and pushthrough flag.
	/// Only one thread may call this function for a given factory object.
	sample_p new_sample(double timestamp, bool pushthrough);

	/// Reclaim a sample that's no longer used.
	void reclaim_sample(sample *s);

	/// Create a new sample whose memory is not managed by the factory.
	static sample *new_sample_unmanaged(
		lsl_channel_format_t fmt, uint32_t num_chans, double timestamp, bool pushthrough);

private:
	/// ensure that a given value is a multiple of some base, round up if necessary
	static uint32_t ensure_multiple(uint32_t v, unsigned base) {
		return (v % base) ? v - (v % base) + base : v;
	}

	/// Pop a sample from the freelist (multi-producer/single-consumer queue by Dmitry Vjukov)
	sample *pop_freelist();

	friend class sample;
	/// the channel format to construct samples with
	lsl_channel_format_t fmt_;
	/// the number of channels to construct samples with
	const uint32_t num_chans_;
	/// size of a sample, in bytes
	const uint32_t sample_size_;
	/// size of the allocated storage, in bytes
	uint32_t storage_size_;
	/// a slab of storage for pre-allocated samples
	char *storage_;
	/// a sentinel element for our freelist
	sample *sentinel_;
	/// head of the freelist
	std::atomic<sample *> head_;
	/// tail of the freelist
	sample *tail_;
};

/**
 * The sample data type.
 * Used to represent samples across the library's various buffers and can be serialized (e.g., over
 * the network).
 */
class sample {
public:
	friend class factory;
	/// time-stamp of the sample
	double timestamp;
	/// whether the sample shall be buffered or pushed through
	bool pushthrough;

private:
	/// the channel format
	lsl_channel_format_t format_;
	/// number of channels
	uint32_t num_channels_;
	/// reference count used by sample_p
	std::atomic<int> refcount_;
	/// linked list of samples, for use in a freelist
	std::atomic<sample *> next_;
	/// the factory used to reclaim this sample, if any
	factory *factory_;
	/// the data payload begins here
<<<<<<< HEAD
	BOOST_ALIGNMENT(8) char data_;
        
=======
	alignas(8) char data_;

>>>>>>> d28893a8
public:
	// === Construction ===

	/// Destructor for a sample.
	~sample() {
		if (format_ == cft_string)
			for (std::string *p = (std::string *)&data_, *e = p + num_channels_; p < e;
				 (p++)->~basic_string<char>())
				;
	}

	/// Delete a sample.
	void operator delete(void *x) {
		// delete the underlying memory only if it wasn't allocated in the factory's storage area
		sample *s = (sample *)x;
		if (s && !s->is_from_factory())
			delete[](char *) x;
	}
	
	/// Test for equality with another sample.
	bool operator==(const sample &rhs) const noexcept;

	std::size_t datasize() const { return format_sizes[format_] * num_channels_; }

	// === type-safe accessors ===

	/// Assign an array of numeric values (with type conversions).
	template <class T> sample &assign_typed(const T *s) {
		if ((sizeof(T) == format_sizes[format_]) &&
			((std::is_integral<T>::value && format_integral[format_]) ||
				(std::is_floating_point<T>::value && format_float[format_]))) {
			memcpy(&data_, s, datasize());
		} else {
			switch (format_) {
			case cft_float32:
				for (float *p = (float *)&data_, *e = p + num_channels_; p < e; *p++ = (float)*s++)
					;
				break;
			case cft_double64:
				for (double *p = (double *)&data_, *e = p + num_channels_; p < e;
					 *p++ = (double)*s++)
					;
				break;
			case cft_int8:
				for (int8_t *p = (int8_t *)&data_, *e = p + num_channels_; p < e;
					 *p++ = (int8_t)*s++)
					;
				break;
			case cft_int16:
				for (int16_t *p = (int16_t *)&data_, *e = p + num_channels_; p < e;
					 *p++ = (int16_t)*s++)
					;
				break;
			case cft_int32:
				for (int32_t *p = (int32_t *)&data_, *e = p + num_channels_; p < e;
					 *p++ = (int32_t)*s++)
					;
				break;
#ifndef BOOST_NO_INT64_T
			case cft_int64:
				for (int64_t *p = (int64_t *)&data_, *e = p + num_channels_; p < e;
					 *p++ = (int64_t)*s++)
					;
				break;
#endif
			case cft_string:
				for (std::string *p = (std::string *)&data_, *e = p + num_channels_; p < e;
					 *p++ = to_string(*s++))
					;
				break;
			default: throw std::invalid_argument("Unsupported channel format.");
			}
		}
		return *this;
	}

	/// Retrieve an array of numeric values (with type conversions).
	template <class T> sample &retrieve_typed(T *d) {
		if ((sizeof(T) == format_sizes[format_]) &&
			((std::is_integral<T>::value && format_integral[format_]) ||
				(std::is_floating_point<T>::value && format_float[format_]))) {
			memcpy(d, &data_, datasize());
		} else {
			switch (format_) {
			case cft_float32:
				for (float *p = (float *)&data_, *e = p + num_channels_; p < e; *d++ = (T)*p++)
					;
				break;
			case cft_double64:
				for (double *p = (double *)&data_, *e = p + num_channels_; p < e; *d++ = (T)*p++)
					;
				break;
			case cft_int8:
				for (int8_t *p = (int8_t *)&data_, *e = p + num_channels_; p < e; *d++ = (T)*p++)
					;
				break;
			case cft_int16:
				for (int16_t *p = (int16_t *)&data_, *e = p + num_channels_; p < e; *d++ = (T)*p++)
					;
				break;
			case cft_int32:
				for (int32_t *p = (int32_t *)&data_, *e = p + num_channels_; p < e; *d++ = (T)*p++)
					;
				break;
#ifndef BOOST_NO_INT64_T
			case cft_int64:
				for (int64_t *p = (int64_t *)&data_, *e = p + num_channels_; p < e; *d++ = (T)*p++)
					;
				break;
#endif
			case cft_string:
				for (std::string *p = (std::string *)&data_, *e = p + num_channels_; p < e;
					 *d++ = from_string<T>(*p++))
					;
				break;
			default: throw std::invalid_argument("Unsupported channel format.");
			}
		}
		return *this;
	}

	/// Assign an array of string values to the sample.
	sample &assign_typed(const std::string *s);

	/// Retrieve an array of string values from the sample.
	sample &retrieve_typed(std::string *d);

	// === untyped accessors ===

	/// Assign numeric data to the sample.
	sample &assign_untyped(const void *newdata) {
		if (format_ != cft_string)
			memcpy(&data_, newdata, datasize());
		else
			throw std::invalid_argument("Cannot assign untyped data to a string-formatted sample.");
		return *this;
	}

	/// Retrieve numeric data from the sample.
	sample &retrieve_untyped(void *newdata) {
		if (format_ != cft_string)
			memcpy(newdata, &data_, datasize());
		else
			throw std::invalid_argument(
				"Cannot retrieve untyped data from a string-formatted sample.");
		return *this;
	}

	// === serialization functions ===

	/// Helper function to save raw binary data to a stream buffer.
	static void save_raw(std::streambuf &sb, const void *address, std::size_t count);

	/// Helper function to load raw binary data from a stream buffer.
	static void load_raw(std::streambuf &sb, void *address, std::size_t count);

	/// Save a value to a stream buffer with correct endian treatment.
	template <typename T> static void save_value(std::streambuf &sb, T v, int use_byte_order) {
		if (use_byte_order != BOOST_BYTE_ORDER) endian_reverse_inplace(v);
		save_raw(sb, &v, sizeof(T));
	}

	/// Load a value from a stream buffer with correct endian treatment.
	template <typename T> static void load_value(std::streambuf &sb, T &v, int use_byte_order) {
		load_raw(sb, &v, sizeof(v));
		if (use_byte_order != BOOST_BYTE_ORDER) endian_reverse_inplace(v);
	}

	/// Load a value from a stream buffer; specialization of the above.
	void load_value(std::streambuf &sb, uint8_t &v, int) {
		load_raw(sb, &v, sizeof(v));
	}

	/// Serialize a sample to a stream buffer (protocol 1.10).
	void save_streambuf(std::streambuf &sb, int protocol_version, int use_byte_order,
		void *scratchpad = nullptr) const;

	/// Deserialize a sample from a stream buffer (protocol 1.10).
	void load_streambuf(
		std::streambuf &sb, int protocol_version, int use_byte_order, bool suppress_subnormals);

	/// Convert the endianness of channel data in-place.
	void convert_endian(void *data) const {
		switch (format_sizes[format_]) {
		case 1: break;
		case sizeof(int16_t):
			for (int16_t *p = (int16_t *)data, *e = p + num_channels_; p < e;
				 endian_reverse_inplace(*p++))
				;
			break;
		case sizeof(int32_t):
			for (int32_t *p = (int32_t *)data, *e = p + num_channels_; p < e;
				 endian_reverse_inplace(*p++))
				;
			break;
#ifndef BOOST_NO_INT64_T
		case sizeof(int64_t):
			for (int64_t *p = (int64_t *)data, *e = p + num_channels_; p < e;
				 endian_reverse_inplace(*p++))
				;
			break;
#else
		case sizeof(double):
			for (double *p = (double *)data, *e = p + num_channels_; p < e;
				 endian_reverse_inplace(*p++))
				;
			break;
#endif
		default: throw std::runtime_error("Unsupported channel format for endian conversion.");
		}
	}
	/// Serialize a sample into a portable archive (protocol 1.00).
	void save(eos::portable_oarchive &ar, const uint32_t archive_version) const;

	/// Deserialize a sample from a portable archive (protocol 1.00).
	void load(eos::portable_iarchive &ar, const uint32_t archive_version);

	/// Serialize (read/write) the channel data.
	template <class Archive> void serialize_channels(Archive &ar, const uint32_t archive_version);

	BOOST_SERIALIZATION_SPLIT_MEMBER()

	/// Assign a test pattern to the sample (for protocol validation)
	sample &assign_test_pattern(int offset = 1);

private:
	/// Construct a new sample for a given channel format/count combination.
	sample(lsl_channel_format_t fmt, uint32_t num_channels, factory *fact)
		: format_(fmt), num_channels_(num_channels), refcount_(0), next_(nullptr), factory_(fact) {
		if (format_ == cft_string)
			for (std::string *p = (std::string *)&data_, *e = p + num_channels_; p < e;
				 new (p++) std::string())
				;
	}

	/// Test if the sample wasn't allocated in the factory's storage area
	bool is_from_factory(void) {
		return (factory_ && (((char *)this) >= factory_->storage_ &&
			((char *)this) <= factory_->storage_ + factory_->storage_size_));
	}

	/// Increment ref count.
	friend void intrusive_ptr_add_ref(sample *s) {
		s->refcount_.fetch_add(1, std::memory_order_relaxed);
	}

	/// Decrement ref count, reclaim if unreferenced and belong to factory's storage, delete otherwise to avoid memory leaks
	friend void intrusive_ptr_release(sample *s) {
		if (s->refcount_.fetch_sub(1, std::memory_order_release) == 1) {
			std::atomic_thread_fence(std::memory_order_acquire);
			if (s->is_from_factory()) {
				s->factory_->reclaim_sample(s);
			}
			else {
				delete s;
			}
		}
	}
};

} // namespace lsl

#endif<|MERGE_RESOLUTION|>--- conflicted
+++ resolved
@@ -129,13 +129,8 @@
 	/// the factory used to reclaim this sample, if any
 	factory *factory_;
 	/// the data payload begins here
-<<<<<<< HEAD
-	BOOST_ALIGNMENT(8) char data_;
-        
-=======
 	alignas(8) char data_;
 
->>>>>>> d28893a8
 public:
 	// === Construction ===
 
