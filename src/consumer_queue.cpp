#include "consumer_queue.h"
#include "common.h"
#include "sample.h"
#include "send_buffer.h"
#include <chrono>

using namespace lsl;

consumer_queue::consumer_queue(std::size_t max_capacity, send_buffer_p registry)
	: registry_(registry), buffer_(max_capacity) {
	if (registry_) registry_->register_consumer(this);
}

consumer_queue::~consumer_queue() {
	try {
		if (registry_) registry_->unregister_consumer(this);
	} catch (std::exception &e) {
		LOG_F(ERROR,
			"Unexpected error while trying to unregister a consumer queue from its registry: %s",
			e.what());
	}
}

void consumer_queue::push_sample(const sample_p &sample) {
<<<<<<< HEAD
	// if the buffer is full, drop oldest samples
=======
	// acquire lock for more predictable behavior in regards to pop_sample()
	std::unique_lock<std::mutex> lk(lock_);
>>>>>>> 4ad3896b
	while (!buffer_.push(sample)) {
		// lock before freeing buffer ta avoid a thread race in pop_sample
                std::unique_lock<std::mutex> lk(lock_);
		sample_p dummy;
		buffer_.pop(dummy);
	}
	cv_.notify_one();
}

sample_p consumer_queue::pop_sample(double timeout) {
	sample_p result;
	if (timeout <= 0.0) {
		std::unique_lock<std::mutex> lk(lock_);
		buffer_.pop(result);
	} else {
		std::unique_lock<std::mutex> lk(lock_);
		if (!buffer_.pop(result)) {
			// release lock, wait untill for a new sample until the thread calling push_sample delivers one, or until timeout
			std::chrono::duration<double> sec(timeout);
			cv_.wait_for(lk, sec, [&]{ return this->buffer_.pop(result); });
		}
	}
	return result;
}

uint32_t consumer_queue::flush() noexcept {
	uint32_t n = 0;
	while (buffer_.pop()) n++;
	return n;
}

bool consumer_queue::empty() { return buffer_.empty(); }<|MERGE_RESOLUTION|>--- conflicted
+++ resolved
@@ -22,15 +22,10 @@
 }
 
 void consumer_queue::push_sample(const sample_p &sample) {
-<<<<<<< HEAD
+	// acquire lock for more predictable behavior and avoid race condition with pop_sample()
+	std::unique_lock<std::mutex> lk(lock_);
 	// if the buffer is full, drop oldest samples
-=======
-	// acquire lock for more predictable behavior in regards to pop_sample()
-	std::unique_lock<std::mutex> lk(lock_);
->>>>>>> 4ad3896b
 	while (!buffer_.push(sample)) {
-		// lock before freeing buffer ta avoid a thread race in pop_sample
-                std::unique_lock<std::mutex> lk(lock_);
 		sample_p dummy;
 		buffer_.pop(dummy);
 	}
