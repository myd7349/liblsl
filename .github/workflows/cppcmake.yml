--- conflicted
+++ resolved
@@ -34,14 +34,9 @@
         config:
         - {name: "ubuntu-20.04", os: "ubuntu-20.04",   cmake_extra: "-DLSL_BUNDLED_PUGIXML=OFF"}
         - {name: "ubuntu-18.04", os: "ubuntu-latest",  docker: "ubuntu:18.04" }
-<<<<<<< HEAD
         - {name: "ubuntu-22.04", os: "ubuntu-latest",  docker: "ubuntu:22.04" }
-        - {name: "windows-x64",  os: "windows-latest", cmake_extra: "-T v140,host=x86"}
-        - {name: "windows-32",   os: "windows-latest", cmake_extra: "-T v140,host=x86 -A Win32"}
-=======
         - {name: "windows-x64",  os: "windows-2019", cmake_extra: "-T v140,host=x86"}
         - {name: "windows-32",   os: "windows-2019", cmake_extra: "-T v140,host=x86 -A Win32"}
->>>>>>> e6c8b6c6
         - {name: "macOS-latest", os: "macOS-latest"}
     
     # runs all steps in the container configured in config.docker or as subprocesses when empty
